# Copyright The PyTorch Lightning team.
#
# Licensed under the Apache License, Version 2.0 (the "License");
# you may not use this file except in compliance with the License.
# You may obtain a copy of the License at
#
#     http://www.apache.org/licenses/LICENSE-2.0
#
# Unless required by applicable law or agreed to in writing, software
# distributed under the License is distributed on an "AS IS" BASIS,
# WITHOUT WARRANTIES OR CONDITIONS OF ANY KIND, either express or implied.
# See the License for the specific language governing permissions and
# limitations under the License.
import gc
import logging
import math
import os
import pickle
import sys
from argparse import Namespace
from copy import deepcopy
from pathlib import Path
from unittest import mock
from unittest.mock import ANY, call, patch

import cloudpickle
import pytest
import torch
from torch.nn.parallel.distributed import DistributedDataParallel
from torch.optim import SGD
from torch.utils.data import DataLoader, IterableDataset

import tests.helpers.utils as tutils
from pytorch_lightning import Callback, LightningDataModule, LightningModule, Trainer
from pytorch_lightning.accelerators import CPUAccelerator, GPUAccelerator
from pytorch_lightning.callbacks import EarlyStopping, GradientAccumulationScheduler, ModelCheckpoint, Timer
from pytorch_lightning.callbacks.prediction_writer import BasePredictionWriter
from pytorch_lightning.core.saving import load_hparams_from_tags_csv, load_hparams_from_yaml, save_hparams_to_tags_csv
from pytorch_lightning.loggers import TensorBoardLogger
from pytorch_lightning.overrides.distributed import IndexBatchSamplerWrapper, UnrepeatedDistributedSampler
from pytorch_lightning.strategies import (
    DataParallelStrategy,
    DDP2Strategy,
    DDPFullyShardedStrategy,
    DDPShardedStrategy,
    DDPSpawnShardedStrategy,
    DDPSpawnStrategy,
    DDPStrategy,
    SingleDeviceStrategy,
)
from pytorch_lightning.trainer.states import RunningStage, TrainerFn
from pytorch_lightning.utilities.cloud_io import load as pl_load
from pytorch_lightning.utilities.exceptions import DeadlockDetectedException, MisconfigurationException
from pytorch_lightning.utilities.imports import _IS_WINDOWS, _OMEGACONF_AVAILABLE, _TORCH_GREATER_EQUAL_1_8
from pytorch_lightning.utilities.seed import seed_everything
from tests.helpers import BoringModel, RandomDataset
from tests.helpers.boring_model import RandomIterableDataset, RandomIterableDatasetWithLen
from tests.helpers.datamodules import ClassifDataModule
from tests.helpers.runif import RunIf
from tests.helpers.simple_models import ClassificationModel

if _OMEGACONF_AVAILABLE:
    from omegaconf import OmegaConf

if _TORCH_GREATER_EQUAL_1_8:
    from torch.multiprocessing import ProcessRaisedException
else:
    ProcessRaisedException = Exception


@pytest.mark.parametrize("url_ckpt", [True, False])
def test_no_val_module(monkeypatch, tmpdir, tmpdir_server, url_ckpt):
    """Tests use case where trainer saves the model, and user loads it from tags independently."""
    # set $TORCH_HOME, which determines torch hub's cache path, to tmpdir
    monkeypatch.setenv("TORCH_HOME", str(tmpdir))

    class CustomModel(BoringModel):
        def __init__(self, lr=1e-2):
            super().__init__()
            self.save_hyperparameters()

    lr = 1e-3
    model = CustomModel(lr=lr)

    # logger file to get meta
    logger = tutils.get_default_logger(tmpdir)

    trainer = Trainer(default_root_dir=tmpdir, max_steps=1, limit_val_batches=1, logger=logger)
    # fit model
    trainer.fit(model)
    # training complete
    assert trainer.state.finished, f"Training failed with {trainer.state}"

    # save model
    new_weights_path = os.path.join(tmpdir, "save_test.ckpt")
    trainer.save_checkpoint(new_weights_path)

    # assert ckpt has hparams
    ckpt = torch.load(new_weights_path)
    assert LightningModule.CHECKPOINT_HYPER_PARAMS_KEY in ckpt.keys(), "hyper_parameters missing from checkpoints"

    # load new model
    hparams_path = tutils.get_data_path(logger, path_dir=tmpdir)
    hparams_path = os.path.join(hparams_path, "hparams.yaml")
    ckpt_path = (
        f"http://{tmpdir_server[0]}:{tmpdir_server[1]}/{os.path.basename(new_weights_path)}"
        if url_ckpt
        else new_weights_path
    )
    model_2 = CustomModel.load_from_checkpoint(checkpoint_path=ckpt_path, hparams_file=hparams_path)
    assert model_2.hparams.lr == lr


@pytest.mark.parametrize("url_ckpt", [True, False])
def test_strict_model_load(monkeypatch, tmpdir, tmpdir_server, url_ckpt):
    """Tests use case where trainer saves the model, and user loads it from tags independently."""
    # set $TORCH_HOME, which determines torch hub's cache path, to tmpdir
    monkeypatch.setenv("TORCH_HOME", tmpdir)

    model = BoringModel()
    # Extra layer
    model.c_d3 = torch.nn.Linear(10, 12)

    # logger file to get meta
    logger = tutils.get_default_logger(tmpdir)

    # fit model
    trainer = Trainer(default_root_dir=tmpdir, fast_dev_run=1, logger=logger)
    trainer.fit(model)

    # training complete
    assert trainer.state.finished, f"Training failed with {trainer.state}"

    # save model
    new_weights_path = os.path.join(tmpdir, "save_test.ckpt")
    trainer.save_checkpoint(new_weights_path)

    # load new model
    hparams_path = tutils.get_data_path(logger, path_dir=tmpdir)
    hparams_path = os.path.join(hparams_path, "hparams.yaml")
    ckpt_path = (
        f"http://{tmpdir_server[0]}:{tmpdir_server[1]}/{os.path.basename(new_weights_path)}"
        if url_ckpt
        else new_weights_path
    )

    try:
        BoringModel.load_from_checkpoint(checkpoint_path=ckpt_path, hparams_file=hparams_path)
    # todo: specify the possible exception
    except Exception:
        failed = True
    else:
        failed = False

    assert failed, "Model should not been loaded since the extra layer added."

    failed = False
    try:
        BoringModel.load_from_checkpoint(checkpoint_path=ckpt_path, hparams_file=hparams_path, strict=False)
    # todo: specify the possible exception
    except Exception:
        failed = True

    assert not failed, "Model should be loaded due to strict=False."


def test_trainer_accumulate_grad_batches_incorrect_value(tmpdir):
    with pytest.raises(MisconfigurationException, match=".*should be an int or a dict.*"):
        Trainer(default_root_dir=tmpdir, accumulate_grad_batches=(2, 5))


def test_trainer_accumulate_grad_batches_with_grad_acc_callback(tmpdir):
    with pytest.raises(
        MisconfigurationException, match=".*set both `accumulate_grad_batches` and passed an instance.*"
    ):
        Trainer(default_root_dir=tmpdir, accumulate_grad_batches=7, callbacks=[GradientAccumulationScheduler({0: 2})])


@pytest.mark.parametrize(
    ["accumulate_grad_batches", "limit_train_batches"],
    [
        ({1: 2, 3: 4}, 1.0),
        ({1: 2, 3: 4}, 0.5),  # not to be divisible by accumulate_grad_batches on purpose
        (3, 1.0),
        (3, 0.8),  # not to be divisible by accumulate_grad_batches on purpose
        (4, 1.0),
        (4, 0.7),  # not to be divisible by accumulate_grad_batches on purpose
    ],
)
def test_gradient_accumulation_scheduling_last_batch(tmpdir, accumulate_grad_batches, limit_train_batches):
    """Verify optimizer.step() applied to last batch while grad accumulation."""

    class TestModel(BoringModel):
        def state_dict(self, *args, **kwargs):
            return deepcopy(super().state_dict(*args, **kwargs))

        def check(self, d1, d2, equal=True):
            keys = d1.keys() | d2.keys()
            values = [torch.equal(d1[k], d2[k]) for k in keys]
            return all(values) if equal else not any(values)

        def backward(self, *args, **kwargs) -> None:
            pre_bwd_state_dict = self.state_dict()
            assert self.check(self.start_state_dict, pre_bwd_state_dict)

            out = super().backward(*args, **kwargs)

            # state dict is equal, just the gradients changed
            assert self.check(pre_bwd_state_dict, self.state_dict())

            return out

        def optimizer_step(self, *args, **kwargs):
            pre_opt_step_state_dict = self.state_dict()
            assert self.check(self.start_state_dict, pre_opt_step_state_dict)

            # this calls `backward` and `on_after_backward` inside the closure
            out = super().optimizer_step(*args, **kwargs)

            # the state dict changed
            assert self.check(pre_opt_step_state_dict, self.state_dict(), equal=False)

            self.opt_step_called = True
            return out

        def on_train_batch_start(self, *_):
            self.start_state_dict = self.state_dict()
            self.opt_step_called = False

        def on_train_batch_end(self, outputs, batch, batch_idx):
            end_state_dict = self.state_dict()
            is_last_batch = (batch_idx + 1) == self.trainer.num_training_batches

            if is_last_batch or self.opt_step_called:
                assert self.check(self.start_state_dict, end_state_dict, equal=False)
            else:
                assert self.check(self.start_state_dict, end_state_dict)

    model = TestModel()
    trainer = Trainer(
        accumulate_grad_batches=accumulate_grad_batches,
        max_epochs=2,
        limit_train_batches=limit_train_batches,
        limit_val_batches=0,
        default_root_dir=tmpdir,
        enable_progress_bar=False,
    )

    trainer.fit(model)


def test_loading_meta_tags(tmpdir):
    """test for backward compatibility to meta_tags.csv."""
    hparams = {
        "batch_size": 32,
        "learning_rate": 0.001 * 8,
        "optimizer_name": "adam",
    }

    # save tags
    logger = tutils.get_default_logger(tmpdir)
    logger.log_hyperparams(Namespace(some_str="a_str", an_int=1, a_float=2.0))
    logger.log_hyperparams(hparams)
    logger.save()

    # load hparams
    path_expt_dir = tutils.get_data_path(logger, path_dir=tmpdir)
    hparams_path = os.path.join(path_expt_dir, TensorBoardLogger.NAME_HPARAMS_FILE)
    hparams = load_hparams_from_yaml(hparams_path)

    # save as legacy meta_tags.csv
    tags_path = os.path.join(path_expt_dir, "meta_tags.csv")
    save_hparams_to_tags_csv(tags_path, hparams)

    tags = load_hparams_from_tags_csv(tags_path)

    assert hparams == tags


def test_loading_yaml(tmpdir):
    hparams = {
        "batch_size": 32,
        "learning_rate": 0.001 * 8,
        "optimizer_name": "adam",
    }

    # save tags
    logger = tutils.get_default_logger(tmpdir)
    logger.log_hyperparams(Namespace(some_str="a_str", an_int=1, a_float=2.0))
    logger.log_hyperparams(hparams)
    logger.save()

    # load hparams
    path_expt_dir = tutils.get_data_path(logger, path_dir=tmpdir)
    hparams_path = os.path.join(path_expt_dir, "hparams.yaml")
    tags = load_hparams_from_yaml(hparams_path)

    assert tags["batch_size"] == 32 and tags["optimizer_name"] == "adam"


@pytest.mark.parametrize(
    "save_top_k,save_last,expected_files",
    [
        pytest.param(-1, False, [f"epoch={i}.ckpt" for i in range(5)], id="CASE K=-1  (all)"),
        pytest.param(1, False, {"epoch=4.ckpt"}, id="CASE K=1 (2.5, epoch 4)"),
        pytest.param(2, False, [f"epoch={i}.ckpt" for i in (2, 4)], id="CASE K=2 (2.5 epoch 4, 2.8 epoch 2)"),
        pytest.param(4, False, [f"epoch={i}.ckpt" for i in range(1, 5)], id="CASE K=4 (save all 4 base)"),
        pytest.param(3, False, [f"epoch={i}.ckpt" for i in range(2, 5)], id="CASE K=3 (save the 2nd, 3rd, 4th model)"),
        pytest.param(1, True, {"epoch=4.ckpt", "last.ckpt"}, id="CASE K=1 (save the 4th model and the last model)"),
    ],
)
def test_model_checkpoint_options(tmpdir, save_top_k, save_last, expected_files):
    """Test ModelCheckpoint options."""

    def mock_save_function(filepath, *args):
        open(filepath, "a").close()

    # simulated losses
    losses = [10, 9, 2.8, 5, 2.5]

    checkpoint_callback = ModelCheckpoint(
        dirpath=tmpdir,
        filename="{epoch}",
        monitor="checkpoint_on",
        save_top_k=save_top_k,
        save_last=save_last,
        verbose=True,
    )
    trainer = Trainer()
    trainer.state.fn = TrainerFn.FITTING
    trainer.save_checkpoint = mock_save_function

    # emulate callback's calls during the training
<<<<<<< HEAD
    for i, loss in enumerate(losses, start=1):
        # sets `trainer.global_step`
        trainer.fit_loop.epoch_loop.batch_loop.optimizer_loop.optim_progress.optimizer.step.total.completed = i
=======
    for i, loss in enumerate(losses, 1):
        trainer.fit_loop.global_step = i
>>>>>>> 1fa0639b
        trainer.callback_metrics.update({"checkpoint_on": torch.tensor(loss)})
        checkpoint_callback.on_validation_end(trainer, trainer.lightning_module)
        trainer.fit_loop.epoch_progress.current.completed = i  # sets `trainer.current_epoch`

    file_lists = set(os.listdir(tmpdir))

    assert len(file_lists) == len(
        expected_files
    ), f"Should save {len(expected_files)} models when save_top_k={save_top_k} but found={file_lists}"

    # verify correct naming
    for fname in expected_files:
        assert fname in file_lists


def test_model_checkpoint_only_weights(tmpdir):
    """Tests use case where ModelCheckpoint is configured to save only model weights, and user tries to load
    checkpoint to resume training."""
    model = BoringModel()

    trainer = Trainer(
        default_root_dir=tmpdir,
        max_epochs=1,
        limit_train_batches=1,
        limit_val_batches=1,
        callbacks=[ModelCheckpoint(dirpath=tmpdir, save_weights_only=True)],
    )
    # fit model
    trainer.fit(model)
    # training complete
    assert trainer.state.finished, f"Training failed with {trainer.state}"

    checkpoint_path = trainer.checkpoint_callback.best_model_path

    # assert saved checkpoint has no trainer data
    checkpoint = torch.load(checkpoint_path)
    assert "optimizer_states" not in checkpoint, "checkpoint should contain only model weights"
    assert "lr_schedulers" not in checkpoint, "checkpoint should contain only model weights"

    # assert loading model works when checkpoint has only weights
    assert BoringModel.load_from_checkpoint(checkpoint_path=checkpoint_path)

    # directly save model
    new_weights_path = os.path.join(tmpdir, "save_test.ckpt")
    trainer.save_checkpoint(new_weights_path, weights_only=True)
    # assert saved checkpoint has no trainer data
    checkpoint = torch.load(new_weights_path)
    assert "optimizer_states" not in checkpoint, "checkpoint should contain only model weights"
    assert "lr_schedulers" not in checkpoint, "checkpoint should contain only model weights"

    # assert restoring train state fails
    with pytest.raises(KeyError, match="checkpoint contains only the model"):
        trainer._checkpoint_connector.restore(new_weights_path)


def test_model_freeze_unfreeze():
    model = BoringModel()
    model.freeze()
    assert not model.training
    for param in model.parameters():
        assert not param.requires_grad

    model.unfreeze()
    assert model.training
    for param in model.parameters():
        assert param.requires_grad


@pytest.mark.parametrize("url_ckpt", [True, False])
def test_fit_ckpt_path_epoch_restored(monkeypatch, tmpdir, tmpdir_server, url_ckpt):
    """Verify resuming from checkpoint runs the right number of epochs."""
    # set $TORCH_HOME, which determines torch hub's cache path, to tmpdir
    monkeypatch.setenv("TORCH_HOME", tmpdir)

    class TestModel(BoringModel):
        # Model that tracks epochs and batches seen
        num_epochs_end_seen = 0
        num_batches_seen = 0
        num_on_load_checkpoint_called = 0

        def on_train_epoch_end(self):
            self.num_epochs_end_seen += 1

        def on_train_batch_start(self, *_):
            self.num_batches_seen += 1

        def on_load_checkpoint(self, _):
            self.num_on_load_checkpoint_called += 1

    model = TestModel()
    trainer = Trainer(
        max_epochs=2,
        limit_train_batches=0.65,
        limit_val_batches=1,
        callbacks=[ModelCheckpoint(dirpath=tmpdir, monitor="early_stop_on", save_top_k=-1)],
        default_root_dir=tmpdir,
        val_check_interval=1.0,
        enable_progress_bar=False,
        logger=False,
        enable_model_summary=False,
    )
    trainer.fit(model)

    assert model.num_epochs_end_seen == 2
    assert model.num_batches_seen == trainer.num_training_batches * 2
    assert model.num_on_load_checkpoint_called == 0

    # Other checkpoints can be uncommented if/when resuming mid-epoch is supported
    checkpoints = Path(trainer.checkpoint_callback.dirpath).glob("*.ckpt")
    if url_ckpt:
        # transform local paths into url checkpoints
        ip, port = tmpdir_server
        checkpoints = [f"http://{ip}:{port}/" + ckpt.name for ckpt in checkpoints]

    for ckpt in checkpoints:
        next_model = TestModel()
        state = pl_load(ckpt)

        # Resume training
        new_trainer = Trainer(default_root_dir=tmpdir, max_epochs=2)
        new_trainer.fit(next_model, ckpt_path=ckpt)
        assert state["global_step"] + next_model.num_batches_seen == trainer.num_training_batches * trainer.max_epochs
        assert next_model.num_on_load_checkpoint_called == 1


def test_trainer_max_steps_and_epochs(tmpdir):
    """Verify model trains according to specified max steps."""
    model = BoringModel()
    num_train_samples = math.floor(len(model.train_dataloader()) * 0.5)

    # define less train steps than epochs
    trainer_kwargs = {
        "limit_train_batches": 0.5,
        "default_root_dir": tmpdir,
        "max_epochs": 3,
        "max_steps": num_train_samples + 10,
        "logger": False,
        "enable_model_summary": False,
        "enable_progress_bar": False,
    }
    trainer = Trainer(**trainer_kwargs)
    trainer.fit(model)

    assert trainer.state.finished, f"Training failed with {trainer.state}"
    assert trainer.global_step == trainer.max_steps, "Model did not stop at max_steps"

    # define less train epochs than steps
    trainer_kwargs["max_epochs"] = 2
    trainer_kwargs["max_steps"] = 3 * 2 * num_train_samples
    trainer = Trainer(**trainer_kwargs)
    trainer.fit(model)

    assert trainer.state.finished, f"Training failed with {trainer.state}"
    assert trainer.global_step == num_train_samples * trainer.max_epochs
    assert trainer.current_epoch == trainer.max_epochs, "Model did not stop at max_epochs"

    # if max_steps is positive and max_epochs is negative, use max_steps
    trainer_kwargs["max_epochs"] = -1
    trainer_kwargs["max_steps"] = 3
    trainer = Trainer(**trainer_kwargs)
    trainer.fit(model)

    assert trainer.state.finished, f"Training failed with {trainer.state}"
    assert trainer.global_step == 3


@pytest.mark.parametrize(
    "max_epochs,max_steps,incorrect_variable",
    [
        (-100, -1, "max_epochs"),
        (1, -2, "max_steps"),
    ],
)
def test_trainer_max_steps_and_epochs_validation(max_epochs, max_steps, incorrect_variable):
    """Don't allow max_epochs or max_steps to be less than -1 or a float."""
    with pytest.raises(
        MisconfigurationException,
        match=f"`{incorrect_variable}` must be a non-negative integer or -1",
    ):
        Trainer(max_epochs=max_epochs, max_steps=max_steps)


@pytest.mark.parametrize(
    "max_epochs,max_steps,is_done,correct_trainer_epochs",
    [
        (None, -1, False, 1000),
        (-1, -1, False, -1),
        (5, -1, False, 5),
        (-1, 10, False, -1),
        (None, 0, True, -1),
        (0, -1, True, 0),
        (-1, 0, True, -1),
        (0, -1, True, 0),
    ],
)
def test_trainer_max_steps_and_epochs_fit_loop_done(max_epochs, max_steps, is_done, correct_trainer_epochs):
    trainer = Trainer(max_epochs=max_epochs, max_steps=max_steps)

    assert trainer.max_epochs == correct_trainer_epochs
    assert trainer.max_steps == max_steps
    assert trainer.fit_loop.done is is_done

    # Make sure there is no timer
    timer_callbacks = [c for c in trainer.callbacks if isinstance(c, Timer)]
    assert len(timer_callbacks) == 0


def test_trainer_min_steps_and_epochs(tmpdir):
    """Verify model trains according to specified min steps."""
    num_train_samples = math.floor(len(BoringModel().train_dataloader()) * 0.5)

    class CustomModel(BoringModel):
        def training_step(self, *args, **kwargs):
            # try to force stop right after first step
            if self.global_step > 0:
                self.trainer.should_step = True

            return super().training_step(*args, **kwargs)

    model = CustomModel()

    trainer_kwargs = {
        "limit_train_batches": 0.5,
        "default_root_dir": tmpdir,
        "val_check_interval": 2,
        "min_epochs": 1,
        "max_epochs": 7,
        # define less min steps than 1 epoch
        "min_steps": num_train_samples // 2,
        "logger": False,
        "enable_model_summary": False,
        "enable_progress_bar": False,
    }
    trainer = Trainer(**trainer_kwargs)
    trainer.fit(model)

    assert trainer.state.finished, f"Training failed with {trainer.state}"
    assert trainer.current_epoch > 0
    assert trainer.global_step >= num_train_samples, "Model did not train for at least min_epochs"

    # define less epochs than min_steps
    trainer_kwargs["min_steps"] = math.floor(num_train_samples * 1.5)
    trainer = Trainer(**trainer_kwargs)
    trainer.fit(model)

    assert trainer.state.finished, f"Training failed with {trainer.state}"
    assert trainer.current_epoch > 0
    assert trainer.global_step >= math.floor(num_train_samples * 1.5), "Model did not train for at least min_steps"


def test_trainer_min_steps_and_min_epochs_not_reached(tmpdir, caplog):
    """Test that min_epochs/min_steps in Trainer are enforced even if EarlyStopping is triggered."""

    class TestModel(BoringModel):
        training_step_invoked = 0

        def training_step(self, batch, batch_idx):
            output = super().training_step(batch, batch_idx)
            output["loss"] = output["loss"] * 0.0  # force minimal loss to trigger early stopping
            self.log("loss", output["loss"])
            self.training_step_invoked += 1
            assert not self.trainer.should_stop
            return output

    model = TestModel()
    early_stop = EarlyStopping(monitor="loss", patience=0, check_on_train_epoch_end=True)
    min_epochs = 5
    trainer = Trainer(
        default_root_dir=tmpdir,
        enable_progress_bar=False,
        min_epochs=min_epochs,
        limit_val_batches=0,
        limit_train_batches=2,
        callbacks=[early_stop],
    )
    with caplog.at_level(logging.INFO, logger="pytorch_lightning.trainer.trainer"):
        trainer.fit(model)

    message = f"minimum epochs ({min_epochs}) or minimum steps (None) has not been met. Training will continue"
    num_messages = sum(1 for record in caplog.records if message in record.message)
    assert num_messages == min_epochs - 2
    assert model.training_step_invoked == min_epochs * 2


def test_trainer_max_steps_accumulate_batches(tmpdir):
    """Verify model trains according to specified max steps with grad accumulated batches."""
    model = BoringModel()
    num_train_samples = math.floor(len(model.train_dataloader()) * 0.5)

    # define less train steps than epochs
    trainer = Trainer(
        limit_train_batches=0.5,
        default_root_dir=tmpdir,
        max_steps=num_train_samples + 10,
        accumulate_grad_batches=10,
        logger=False,
        enable_progress_bar=False,
        enable_model_summary=False,
    )
    trainer.fit(model)

    assert trainer.state.finished, f"Training failed with {trainer.state}"
    assert trainer.global_step == trainer.max_steps, "Model did not stop at max_steps"


def test_benchmark_option(tmpdir):
    """Verify benchmark option."""

    model = BoringModel()

    # verify torch.backends.cudnn.benchmark is not turned on
    assert not torch.backends.cudnn.benchmark

    # fit model
    trainer = Trainer(default_root_dir=tmpdir, max_epochs=1, benchmark=True)
    trainer.fit(model)

    # verify training completed
    assert trainer.state.finished, f"Training failed with {trainer.state}"

    # verify torch.backends.cudnn.benchmark is not turned off
    assert torch.backends.cudnn.benchmark


@pytest.mark.parametrize("ckpt_path", (None, "best", "specific"))
@pytest.mark.parametrize("save_top_k", (-1, 0, 1, 2))
@pytest.mark.parametrize("fn", ("validate", "test", "predict"))
def test_checkpoint_path_input(tmpdir, ckpt_path, save_top_k, fn):
    class TestModel(BoringModel):
        def validation_step(self, batch, batch_idx):
            self.log("foo", -batch_idx)
            return super().validation_step(batch, batch_idx)

        def test_step(self, *args):
            return self.validation_step(*args)

        def predict_step(self, batch, *_):
            return self(batch)

    model = TestModel()
    model.test_epoch_end = None
    trainer = Trainer(
        max_epochs=2,
        limit_val_batches=1,
        limit_test_batches=1,
        limit_predict_batches=1,
        enable_progress_bar=False,
        default_root_dir=tmpdir,
        callbacks=[ModelCheckpoint(monitor="foo", save_top_k=save_top_k)],
    )
    trainer.fit(model)

    trainer_fn = getattr(trainer, fn)
    assert getattr(trainer, "ckpt_path") is None

    if ckpt_path == "best":
        # ckpt_path is 'best', meaning we load the best weights
        if save_top_k == 0:
            with pytest.raises(MisconfigurationException, match=".*is not configured to save the best.*"):
                trainer_fn(ckpt_path=ckpt_path)
            with pytest.raises(MisconfigurationException, match=".*is not configured to save the best.*"):
                trainer_fn(model, ckpt_path=ckpt_path)
        else:
            trainer_fn(ckpt_path=ckpt_path)
            assert getattr(trainer, "ckpt_path") == trainer.checkpoint_callback.best_model_path

            trainer_fn(model, ckpt_path=ckpt_path)
            assert getattr(trainer, "ckpt_path") == trainer.checkpoint_callback.best_model_path
    elif ckpt_path is None:
        # ckpt_path is None, meaning we don't load any checkpoints and use the provided model
        trainer_fn(model, ckpt_path=ckpt_path)
        assert getattr(trainer, "ckpt_path") is None

        if save_top_k > 0:
            # ckpt_path is None with no model provided means load the best weights
            with pytest.warns(UserWarning, match="The best model of the previous `fit` call will be used"):
                trainer_fn(ckpt_path=ckpt_path)
                assert getattr(trainer, "ckpt_path") == trainer.checkpoint_callback.best_model_path
    else:
        # specific checkpoint, pick one from saved ones
        if save_top_k == 0:
            with pytest.raises(FileNotFoundError):
                trainer_fn(ckpt_path="random.ckpt")
        else:
            ckpt_path = str(
                list((Path(tmpdir) / f"lightning_logs/version_{trainer.logger.version}/checkpoints").iterdir())[
                    0
                ].absolute()
            )
            trainer_fn(ckpt_path=ckpt_path)
            assert getattr(trainer, "ckpt_path") == ckpt_path

            trainer_fn(model, ckpt_path=ckpt_path)
            assert getattr(trainer, "ckpt_path") == ckpt_path


@pytest.mark.parametrize("enable_checkpointing", (False, True))
@pytest.mark.parametrize("fn", ("validate", "test", "predict"))
def test_tested_checkpoint_path_best(tmpdir, enable_checkpointing, fn):
    class TestModel(BoringModel):
        def validation_step(self, batch, batch_idx):
            self.log("foo", -batch_idx)
            return super().validation_step(batch, batch_idx)

        def test_step(self, *args):
            return self.validation_step(*args)

        def predict_step(self, batch, *_):
            return self(batch)

    model = TestModel()
    model.test_epoch_end = None
    trainer = Trainer(
        max_epochs=2,
        limit_val_batches=1,
        limit_test_batches=1,
        limit_predict_batches=1,
        enable_progress_bar=False,
        default_root_dir=tmpdir,
        enable_checkpointing=enable_checkpointing,
    )
    trainer.fit(model)

    trainer_fn = getattr(trainer, fn)
    assert getattr(trainer, "ckpt_path") is None

    if enable_checkpointing:
        trainer_fn(ckpt_path="best")
        assert getattr(trainer, "ckpt_path") == trainer.checkpoint_callback.best_model_path

        trainer_fn(model, ckpt_path="best")
        assert getattr(trainer, "ckpt_path") == trainer.checkpoint_callback.best_model_path
    else:
        with pytest.raises(MisconfigurationException, match="`ModelCheckpoint` is not configured."):
            trainer_fn(ckpt_path="best")
        with pytest.raises(MisconfigurationException, match="`ModelCheckpoint` is not configured."):
            trainer_fn(model, ckpt_path="best")


def test_best_ckpt_evaluate_raises_warning_with_multiple_ckpt_callbacks():
    """Test that a warning is raised if best ckpt callback is used for evaluation configured with multiple
    checkpoints."""

    ckpt_callback1 = ModelCheckpoint()
    ckpt_callback1.best_model_path = "foo_best_model.ckpt"
    ckpt_callback2 = ModelCheckpoint()
    ckpt_callback2.best_model_path = "bar_best_model.ckpt"
    trainer = Trainer(callbacks=[ckpt_callback1, ckpt_callback2])
    trainer.state.fn = TrainerFn.TESTING

    with pytest.warns(UserWarning, match="best checkpoint path from first checkpoint callback"):
        trainer._Trainer__set_ckpt_path(ckpt_path="best", model_provided=False, model_connected=True)


def test_disabled_training(tmpdir):
    """Verify that `limit_train_batches=0` disables the training loop unless `fast_dev_run=True`."""

    class CurrentModel(BoringModel):

        training_step_invoked = False
        training_epoch_end_invoked = False

        def training_step(self, *args, **kwargs):
            self.training_step_invoked = True
            return super().training_step(*args, **kwargs)

        def training_epoch_end(self, *args, **kwargs):
            self.training_epoch_end_invoked = True
            return super().training_epoch_end(*args, **kwargs)

    model = CurrentModel()

    trainer_options = dict(
        default_root_dir=tmpdir,
        enable_progress_bar=False,
        max_epochs=2,
        limit_train_batches=0.0,
        limit_val_batches=0.2,
        fast_dev_run=False,
    )

    before_state_dict = deepcopy(model.state_dict())

    trainer = Trainer(**trainer_options)
    trainer.fit(model)

    after_state_dict = model.state_dict()

    for key in before_state_dict.keys():
        assert torch.all(torch.eq(before_state_dict[key], after_state_dict[key]))

    # check that limit_train_batches=0 turns off training
    assert trainer.state.finished, f"Training failed with {trainer.state}"
    assert trainer.current_epoch == 0
    assert not model.training_step_invoked, "`training_step` should not run when `limit_train_batches=0`"
    assert not model.training_epoch_end_invoked, "`training_epoch_end` should not run when `limit_train_batches=0`"

    # check that limit_train_batches has no influence when fast_dev_run is turned on
    model = CurrentModel()
    trainer_options.update(fast_dev_run=True)
    before_state_dict = deepcopy(model.state_dict())

    trainer = Trainer(**trainer_options)
    trainer.fit(model)

    after_state_dict = model.state_dict()

    for key in before_state_dict.keys():
        assert not torch.all(torch.eq(before_state_dict[key], after_state_dict[key]))

    assert trainer.state.finished, f"Training failed with {trainer.state}"
    assert trainer.current_epoch == 1
    assert model.training_step_invoked, "did not run `training_step` with `fast_dev_run=True`"
    assert model.training_epoch_end_invoked, "did not run `training_epoch_end` with `fast_dev_run=True`"


def test_disabled_validation(tmpdir):
    """Verify that `limit_val_batches=0` disables the validation loop unless `fast_dev_run=True`."""

    class CurrentModel(BoringModel):

        validation_step_invoked = False
        validation_epoch_end_invoked = False

        def validation_step(self, *args, **kwargs):
            self.validation_step_invoked = True
            return super().validation_step(*args, **kwargs)

        def validation_epoch_end(self, *args, **kwargs):
            self.validation_epoch_end_invoked = True
            return super().validation_epoch_end(*args, **kwargs)

    model = CurrentModel()

    trainer_options = dict(
        default_root_dir=tmpdir,
        enable_progress_bar=False,
        max_epochs=2,
        limit_train_batches=0.4,
        limit_val_batches=0.0,
        fast_dev_run=False,
    )

    trainer = Trainer(**trainer_options)
    trainer.fit(model)

    # check that limit_val_batches=0 turns off validation
    assert trainer.state.finished, f"Training failed with {trainer.state}"
    assert trainer.current_epoch == 2
    assert not model.validation_step_invoked, "`validation_step` should not run when `limit_val_batches=0`"
    assert not model.validation_epoch_end_invoked, "`validation_epoch_end` should not run when `limit_val_batches=0`"

    # check that limit_val_batches has no influence when fast_dev_run is turned on
    model = CurrentModel()
    trainer_options.update(fast_dev_run=True)
    trainer = Trainer(**trainer_options)
    trainer.fit(model)

    assert trainer.state.finished, f"Training failed with {trainer.state}"
    assert trainer.current_epoch == 1
    assert model.validation_step_invoked, "did not run `validation_step` with `fast_dev_run=True`"
    assert model.validation_epoch_end_invoked, "did not run `validation_epoch_end` with `fast_dev_run=True`"


@mock.patch("torch.Tensor.backward")
def test_nan_loss_detection(backward_mock, tmpdir):
    class CurrentModel(BoringModel):
        test_batch_inf = 3

        def training_step(self, batch, batch_idx):
            output = super().training_step(batch, batch_idx)
            if batch_idx == self.test_batch_inf:
                if isinstance(output, dict):
                    output["loss"] *= torch.tensor(math.inf)  # make loss infinite
                else:
                    output /= 0
            return output

    model = CurrentModel()

    with pytest.deprecated_call(match="terminate_on_nan` was deprecated in v1.5"):
        trainer = Trainer(default_root_dir=tmpdir, max_steps=(model.test_batch_inf + 1), terminate_on_nan=True)

    with pytest.raises(ValueError, match=r".*The loss returned in `training_step` is.*"):
        trainer.fit(model)
        assert trainer.global_step == model.test_batch_inf
        assert backward_mock.call_count == model.test_batch_inf

    for param in model.parameters():
        assert torch.isfinite(param).all()


def test_invalid_terminate_on_nan(tmpdir):
    with pytest.raises(TypeError, match="`terminate_on_nan` should be a bool"), pytest.deprecated_call(
        match="terminate_on_nan` was deprecated in v1.5"
    ):
        Trainer(default_root_dir=tmpdir, terminate_on_nan="False")


@pytest.mark.parametrize("track_grad_norm", [0, torch.tensor(1), "nan"])
def test_invalid_track_grad_norm(tmpdir, track_grad_norm):
    with pytest.raises(MisconfigurationException, match="`track_grad_norm` must be a positive number or 'inf'"):
        Trainer(default_root_dir=tmpdir, track_grad_norm=track_grad_norm)


@mock.patch("torch.Tensor.backward")
def test_nan_params_detection(backward_mock, tmpdir):
    class CurrentModel(BoringModel):
        test_batch_nan = 3

        def on_after_backward(self):
            if self.global_step == self.test_batch_nan:
                # simulate parameter that became nan
                torch.nn.init.constant_(self.layer.bias, math.nan)

    model = CurrentModel()

    with pytest.deprecated_call(match="terminate_on_nan` was deprecated in v1.5"):
        trainer = Trainer(default_root_dir=tmpdir, max_steps=(model.test_batch_nan + 1), terminate_on_nan=True)

    with pytest.raises(ValueError, match=r".*Detected nan and/or inf values in `layer.bias`.*"):
        trainer.fit(model)
        assert trainer.global_step == model.test_batch_nan
        assert backward_mock.call_count == model.test_batch_nan + 1

    # after aborting the training loop, model still has nan-valued params
    params = torch.cat([param.view(-1) for param in model.parameters()])
    assert not torch.isfinite(params).all()


def test_on_exception_hook(tmpdir):
    """Test the on_exception callback hook and the trainer interrupted flag."""

    model = BoringModel()

    class InterruptCallback(Callback):
        def __init__(self):
            super().__init__()

        def on_train_batch_start(self, trainer, pl_module, batch, batch_idx):
            raise KeyboardInterrupt

        def on_test_start(self, trainer, pl_module):
            raise MisconfigurationException

    class HandleInterruptCallback(Callback):
        def __init__(self):
            super().__init__()
            self.exception = None
            self.exc_info = None

        def on_exception(self, trainer, pl_module, exception):
            self.exception = exception

        def on_keyboard_interrupt(self, trainer, pl_module):
            self.exc_info = sys.exc_info()

    interrupt_callback = InterruptCallback()
    handle_interrupt_callback = HandleInterruptCallback()

    trainer = Trainer(
        callbacks=[interrupt_callback, handle_interrupt_callback],
        max_epochs=1,
        limit_val_batches=0.1,
        limit_train_batches=0.2,
        enable_progress_bar=False,
        logger=False,
        default_root_dir=tmpdir,
    )
    assert not trainer.interrupted
    assert handle_interrupt_callback.exception is None
    assert handle_interrupt_callback.exc_info is None
    with pytest.deprecated_call(match="on_keyboard_interrupt` callback hook was deprecated in v1.5"):
        trainer.fit(model)
    assert trainer.interrupted
    assert isinstance(handle_interrupt_callback.exception, KeyboardInterrupt)
    assert isinstance(handle_interrupt_callback.exc_info[1], KeyboardInterrupt)
    with pytest.raises(MisconfigurationException), pytest.deprecated_call(
        match="on_keyboard_interrupt` callback hook was deprecated in v1.5"
    ):
        trainer.test(model)
    assert trainer.interrupted
    assert isinstance(handle_interrupt_callback.exception, MisconfigurationException)


@pytest.mark.parametrize("precision", [32, pytest.param(16, marks=RunIf(min_gpus=1))])
def test_gradient_clipping_by_norm(tmpdir, precision):
    """Test gradient clipping by norm."""
    tutils.reset_seed()

    trainer = Trainer(
        default_root_dir=tmpdir,
        max_steps=1,
        max_epochs=1,
        accelerator="auto",
        devices=1,
        precision=precision,
        gradient_clip_algorithm="norm",
        gradient_clip_val=0.05,
    )

    class TestModel(ClassificationModel):
        def configure_gradient_clipping(self, *args, **kwargs):
            super().configure_gradient_clipping(*args, **kwargs)
            # test that gradient is clipped correctly
            parameters = self.parameters()
            grad_norm = torch.norm(torch.stack([torch.norm(p.grad.detach(), 2) for p in parameters]), 2)
            torch.testing.assert_allclose(grad_norm, torch.tensor(0.05))
            self.assertion_called = True

    model = TestModel()
    trainer.fit(model, ClassifDataModule())
    assert model.assertion_called


@pytest.mark.parametrize("precision", [32, pytest.param(16, marks=RunIf(min_gpus=1))])
def test_gradient_clipping_by_value(tmpdir, precision):
    """Test gradient clipping by value."""
    tutils.reset_seed()

    trainer = Trainer(
        default_root_dir=tmpdir,
        max_steps=1,
        max_epochs=1,
        accelerator="auto",
        devices=1,
        precision=precision,
        gradient_clip_algorithm="value",
        gradient_clip_val=1e-10,
    )

    class TestModel(BoringModel):
        def configure_gradient_clipping(self, *args, **kwargs):
            super().configure_gradient_clipping(*args, **kwargs)
            # test that gradient is clipped correctly
            parameters = self.parameters()
            grad_max_list = [torch.max(p.grad.detach().abs()) for p in parameters]
            grad_max = torch.max(torch.stack(grad_max_list))
            torch.testing.assert_allclose(grad_max.abs(), torch.tensor(1e-10))
            self.assertion_called = True

    model = TestModel()
    trainer.fit(model)
    assert model.assertion_called


def test_invalid_gradient_clip_value(tmpdir):
    with pytest.raises(TypeError, match="`gradient_clip_val` should be an int or a float"):
        Trainer(default_root_dir=tmpdir, gradient_clip_val=(1, 2))


def test_invalid_gradient_clip_algo(tmpdir):
    with pytest.raises(MisconfigurationException, match="`gradient_clip_algorithm` norm2 is invalid"):
        Trainer(default_root_dir=tmpdir, gradient_clip_algorithm="norm2")


def test_gpu_choice(tmpdir):
    trainer_options = dict(default_root_dir=tmpdir)
    # Only run if CUDA is available
    if not torch.cuda.is_available():
        return

    num_gpus = torch.cuda.device_count()
    Trainer(**trainer_options, accelerator="gpu", devices=num_gpus, auto_select_gpus=True)

    with pytest.raises(MisconfigurationException, match=r".*But your machine only has.*"):
        Trainer(**trainer_options, accelerator="gpu", devices=num_gpus + 1, auto_select_gpus=True)


@pytest.mark.parametrize("limit_val_batches", [0.0, 1, 1.0, 0.5, 5])
def test_num_sanity_val_steps(tmpdir, limit_val_batches):
    """Test that the number of sanity check batches is clipped to `limit_val_batches`."""

    class CustomModel(BoringModel):
        def validation_step(self, batch, batch_idx, dataloader_idx):
            return super().validation_step(batch, batch_idx)

        def val_dataloader(self):
            return [DataLoader(RandomDataset(32, 64)), DataLoader(RandomDataset(32, 64))]

    model = CustomModel()
    model.validation_epoch_end = None
    num_sanity_val_steps = 4

    trainer = Trainer(
        default_root_dir=tmpdir,
        num_sanity_val_steps=num_sanity_val_steps,
        limit_val_batches=limit_val_batches,
        max_steps=1,
    )
    assert trainer.num_sanity_val_steps == num_sanity_val_steps

    class CustomModelMixedVal(CustomModel):
        def val_dataloader(self):
            return [DataLoader(RandomDataset(32, 64), batch_size=8), DataLoader(RandomDataset(32, 64))]

    model = CustomModelMixedVal()
    model.validation_epoch_end = None

    with patch.object(
        trainer.fit_loop.epoch_loop.val_loop.epoch_loop,
        "_evaluation_step",
        wraps=trainer.fit_loop.epoch_loop.val_loop.epoch_loop._evaluation_step,
    ) as mocked:
        trainer.fit(model)
        assert mocked.call_count == sum(
            min(num_sanity_val_steps, num_batches) for num_batches in trainer.num_val_batches
        )


@pytest.mark.parametrize("limit_val_batches", [0.0, 1, 1.0, 0.3])
def test_num_sanity_val_steps_neg_one(tmpdir, limit_val_batches):
    """Test that `num_sanity_val_steps=-1` runs through all validation data once, and as many batches as limited by
    `limit_val_batches` Trainer argument."""

    class CustomModel(BoringModel):
        def validation_step(self, batch, batch_idx, dataloader_idx):
            return super().validation_step(batch, batch_idx)

        def val_dataloader(self):
            return [DataLoader(RandomDataset(32, 64)), DataLoader(RandomDataset(32, 64))]

    model = CustomModel()
    model.validation_epoch_end = None
    trainer = Trainer(
        default_root_dir=tmpdir, num_sanity_val_steps=-1, limit_val_batches=limit_val_batches, max_steps=1
    )
    assert trainer.num_sanity_val_steps == float("inf")

    with patch.object(
        trainer.fit_loop.epoch_loop.val_loop.epoch_loop,
        "_evaluation_step",
        wraps=trainer.fit_loop.epoch_loop.val_loop.epoch_loop._evaluation_step,
    ) as mocked:
        val_dataloaders = model.val_dataloader()
        trainer.fit(model, val_dataloaders=val_dataloaders)

        assert mocked.call_count == sum(trainer.num_val_batches)


@pytest.mark.parametrize(
    ["trainer_kwargs", "strategy_cls", "strategy_name", "accelerator_cls", "num_gpus"],
    [
        ({"accelerator": None}, SingleDeviceStrategy, "single_device", CPUAccelerator, 0),
        ({"accelerator": "dp"}, DDPStrategy, "ddp", CPUAccelerator, 0),
        ({"accelerator": "ddp"}, DDPStrategy, "ddp", CPUAccelerator, 0),
        ({"accelerator": "ddp", "num_processes": 2}, DDPStrategy, "ddp", CPUAccelerator, 0),
        ({"accelerator": "ddp", "num_nodes": 2}, DDPStrategy, "ddp", CPUAccelerator, 0),
        ({"accelerator": "ddp_cpu", "num_processes": 2}, DDPSpawnStrategy, "ddp_spawn", CPUAccelerator, 0),
        ({"accelerator": "ddp2"}, DDPStrategy, "ddp", CPUAccelerator, 0),
        ({"accelerator": None, "gpus": 1}, SingleDeviceStrategy, "single_device", GPUAccelerator, 1),
        ({"accelerator": "dp", "gpus": 1}, DataParallelStrategy, "dp", GPUAccelerator, 1),
        ({"accelerator": "ddp", "gpus": 1}, DDPStrategy, "ddp", GPUAccelerator, 1),
        ({"accelerator": "ddp_cpu", "num_processes": 2, "gpus": 1}, DDPSpawnStrategy, "ddp_spawn", CPUAccelerator, 0),
        ({"accelerator": "ddp2", "gpus": 1}, DDP2Strategy, "ddp2", GPUAccelerator, 1),
        ({"accelerator": None, "gpus": 2}, DDPSpawnStrategy, "ddp_spawn", GPUAccelerator, 2),
        ({"accelerator": "dp", "gpus": 2}, DataParallelStrategy, "dp", GPUAccelerator, 2),
        ({"accelerator": "ddp", "gpus": 2}, DDPStrategy, "ddp", GPUAccelerator, 2),
        ({"accelerator": "ddp2", "gpus": 2}, DDP2Strategy, "ddp2", GPUAccelerator, 2),
        ({"accelerator": "ddp2", "num_processes": 2}, DDPStrategy, "ddp", CPUAccelerator, 0),
        ({"accelerator": "dp", "num_processes": 2}, DDPStrategy, "ddp", CPUAccelerator, 0),
    ],
)
def test_trainer_config_accelerator(
    monkeypatch, trainer_kwargs, strategy_cls, strategy_name, accelerator_cls, num_gpus
):
    if trainer_kwargs.get("gpus") is not None:
        monkeypatch.setattr(torch.cuda, "is_available", lambda: True)
        monkeypatch.setattr(torch.cuda, "device_count", lambda: trainer_kwargs["gpus"])

    if trainer_kwargs["accelerator"] in (None, "ddp_cpu"):
        trainer = Trainer(**trainer_kwargs)
    else:
        with pytest.deprecated_call(match=r"accelerator='.*'\)` has been deprecated in v1.5"):
            trainer = Trainer(**trainer_kwargs)

    assert isinstance(trainer.strategy, strategy_cls)
    assert strategy_cls.strategy_name == strategy_name
    assert isinstance(trainer.accelerator, accelerator_cls)
    assert trainer.num_gpus == num_gpus


def test_trainer_subclassing():
    model = BoringModel()

    # First way of pulling out args from signature is to list them
    class TrainerSubclass(Trainer):
        def __init__(self, custom_arg, *args, custom_kwarg="test", **kwargs):
            super().__init__(*args, **kwargs)
            self.custom_arg = custom_arg
            self.custom_kwarg = custom_kwarg

    trainer = TrainerSubclass(123, custom_kwarg="custom", fast_dev_run=True)
    trainer.fit(model)
    assert trainer.state.finished, f"Training failed with {trainer.state}"
    assert trainer.custom_arg == 123
    assert trainer.custom_kwarg == "custom"
    assert trainer.fast_dev_run

    # Second way is to pop from the dict
    # It's a special case because Trainer does not have any positional args
    class TrainerSubclass(Trainer):
        def __init__(self, **kwargs):
            self.custom_arg = kwargs.pop("custom_arg", 0)
            self.custom_kwarg = kwargs.pop("custom_kwarg", "test")
            super().__init__(**kwargs)

    trainer = TrainerSubclass(custom_kwarg="custom", fast_dev_run=True)
    trainer.fit(model)
    assert trainer.state.finished, f"Training failed with {trainer.state}"
    assert trainer.custom_kwarg == "custom"
    assert trainer.fast_dev_run

    # when we pass in an unknown arg, the base class should complain
    with pytest.raises(TypeError, match=r"__init__\(\) got an unexpected keyword argument 'abcdefg'"):
        TrainerSubclass(abcdefg="unknown_arg")


@RunIf(omegaconf=True)
@pytest.mark.parametrize(
    "trainer_params",
    [{"max_epochs": 1, "accelerator": "gpu", "devices": 1}, {"max_epochs": 1, "accelerator": "gpu", "devices": [0]}],
)
@mock.patch("torch.cuda.is_available", return_value=True)
@mock.patch("torch.cuda.device_count", return_value=1)
def test_trainer_omegaconf(_, __, trainer_params):
    config = OmegaConf.create(trainer_params)
    Trainer(**config)


def test_trainer_pickle(tmpdir):
    trainer = Trainer(max_epochs=1, default_root_dir=tmpdir)
    pickle.dumps(trainer)
    cloudpickle.dumps(trainer)


@pytest.mark.parametrize("stage", ("fit", "validate", "test"))
def test_trainer_setup_call(tmpdir, stage):
    """Test setup call gets the correct stage."""

    class CurrentModel(BoringModel):
        def setup(self, stage):
            self.stage = stage

    class CurrentCallback(Callback):
        def setup(self, trainer, model, stage):
            assert model is not None
            self.stage = stage

    model = CurrentModel()
    callback = CurrentCallback()
    trainer = Trainer(default_root_dir=tmpdir, max_epochs=1, enable_checkpointing=False, callbacks=[callback])

    if stage == "fit":
        trainer.fit(model)
    elif stage == "validate":
        trainer.validate(model)
    else:
        trainer.test(model)

    assert callback.stage == stage
    assert model.stage == stage


@pytest.mark.parametrize("train_batches, max_steps, log_interval", [(10, 10, 1), (3, 10, 1), (3, 10, 5)])
@patch("pytorch_lightning.loggers.tensorboard.TensorBoardLogger.log_metrics")
def test_log_every_n_steps(log_metrics_mock, tmpdir, train_batches, max_steps, log_interval):
    class TestModel(BoringModel):
        def training_step(self, *args, **kwargs):
            self.log("foo", -1)
            return super().training_step(*args, **kwargs)

    model = TestModel()
    trainer = Trainer(
        default_root_dir=tmpdir,
        log_every_n_steps=log_interval,
        limit_train_batches=train_batches,
        limit_val_batches=0,
        max_steps=max_steps,
    )
    trainer.fit(model)
    expected_calls = [call(metrics=ANY, step=s) for s in range(log_interval - 1, max_steps, log_interval)]
    log_metrics_mock.assert_has_calls(expected_calls)


class TestLightningDataModule(LightningDataModule):
    def __init__(self, dataloaders):
        super().__init__()
        self._dataloaders = dataloaders

    def test_dataloader(self):
        return self._dataloaders

    def predict_dataloader(self):
        return self._dataloaders


class CustomPredictionWriter(BasePredictionWriter):

    write_on_batch_end_called = False
    write_on_epoch_end_called = False

    def __init__(self, output_dir: str, *args, **kwargs):
        super().__init__(*args, **kwargs)
        self.output_dir = output_dir

    def write_on_batch_end(self, trainer, pl_module, prediction, batch_indices, *args, **kwargs):
        assert prediction.shape == torch.Size([1, 2])
        assert len(batch_indices) == 1
        self.write_on_batch_end_called = True

    def write_on_epoch_end(self, trainer, pl_module, predictions, batch_indices):
        expected = 1 if trainer._accelerator_connector.is_distributed else 2
        assert len(predictions) == 2
        assert len(predictions[0]) == expected
        assert len(batch_indices) == 2
        assert len(batch_indices[0]) == expected
        self.write_on_epoch_end_called = True

    def on_predict_epoch_end(self, trainer, pl_module, outputs):
        if trainer._accelerator_connector.is_distributed:
            for idx in range(2):
                assert isinstance(trainer.predict_dataloaders[idx].batch_sampler.sampler, UnrepeatedDistributedSampler)
                assert isinstance(trainer.predict_dataloaders[idx].batch_sampler, IndexBatchSamplerWrapper)
        super().on_predict_epoch_end(trainer, pl_module, outputs)


def predict(
    tmpdir,
    strategy=None,
    accelerator=None,
    devices=None,
    model=None,
    plugins=None,
    datamodule=True,
    enable_progress_bar=True,
    use_callbacks=True,
):
    dataloaders = [torch.utils.data.DataLoader(RandomDataset(32, 2)), torch.utils.data.DataLoader(RandomDataset(32, 2))]

    model = model or BoringModel()
    dm = TestLightningDataModule(dataloaders)

    cb = CustomPredictionWriter(tmpdir, write_interval="batch")
    cb_1 = CustomPredictionWriter(tmpdir, write_interval="epoch")

    trainer = Trainer(
        default_root_dir=tmpdir,
        max_epochs=1,
        log_every_n_steps=1,
        enable_model_summary=False,
        strategy=strategy,
        accelerator=accelerator,
        devices=devices,
        plugins=plugins,
        enable_progress_bar=enable_progress_bar,
        callbacks=[cb, cb_1] if use_callbacks else [],
    )
    if strategy == "ddp_spawn":
        with pytest.raises(ProcessRaisedException, match="`return_predictions` should be set to `False`"):
            trainer.predict(model, datamodule=dm, return_predictions=True)

    if datamodule:
        results = trainer.predict(model, datamodule=dm)
    else:
        results = trainer.predict(model, dataloaders=dataloaders)

    if not isinstance(trainer.strategy, DDPSpawnStrategy):
        if use_callbacks:
            assert cb.write_on_batch_end_called
            assert not cb.write_on_epoch_end_called

            assert not cb_1.write_on_batch_end_called
            assert cb_1.write_on_epoch_end_called

        num_samples = 1 if strategy == "ddp" else 2
        assert len(results) == 2
        assert len(results[0]) == num_samples
        assert results[0][0].shape == torch.Size([1, 2])


def test_trainer_predict_no_return(tmpdir):
    """Test trainer.predict warns when nothing is returned."""

    class CustomBoringModel(BoringModel):
        def predict_step(self, batch, batch_idx, dataloader_idx=0):
            if (batch_idx + 1) % 2 == 0:
                return

            return super().predict_step(batch, batch_idx, dataloader_idx)

    with pytest.warns(UserWarning, match="predict returned None"):
        predict(tmpdir, model=CustomBoringModel(), use_callbacks=False)


def test_trainer_predict_grad(tmpdir):
    class CustomBoringModel(BoringModel):
        def predict_step(self, batch, batch_idx, dataloader_idx=0):
            assert batch.expand_as(batch).grad_fn is None
            return super().predict_step(batch, batch_idx, dataloader_idx)

    predict(tmpdir, model=CustomBoringModel(), use_callbacks=False)

    x = torch.zeros(1, requires_grad=True)
    assert x.expand_as(x).grad_fn is not None


@pytest.mark.parametrize("enable_progress_bar", [False, True])
@pytest.mark.parametrize("datamodule", [False, True])
def test_trainer_predict_cpu(tmpdir, datamodule, enable_progress_bar):
    predict(tmpdir, datamodule=datamodule, enable_progress_bar=enable_progress_bar)


@RunIf(min_gpus=2, standalone=True)
@pytest.mark.parametrize(
    "kwargs",
    [
        {"strategy": "dp", "devices": 1},
        {"strategy": "dp", "devices": 2},
        {"strategy": "ddp", "devices": 2},
    ],
)
def test_trainer_predict_standalone(tmpdir, kwargs):
    predict(tmpdir, accelerator="gpu", **kwargs)


@RunIf(min_gpus=1)
def test_trainer_predict_1_gpu(tmpdir):
    predict(tmpdir, accelerator="gpu", devices=1)


@RunIf(skip_windows=True)
def test_trainer_predict_ddp_spawn(tmpdir):
    predict(tmpdir, strategy="ddp_spawn", accelerator="auto", devices=2)


@pytest.mark.parametrize("dataset_cls", [RandomDataset, RandomIterableDatasetWithLen, RandomIterableDataset])
def test_index_batch_sampler_wrapper_with_iterable_dataset(dataset_cls, tmpdir):

    ds = dataset_cls(32, 8)
    loader = DataLoader(ds)
    is_iterable_dataset = isinstance(ds, IterableDataset)

    class CustomPredictionWriter(BasePredictionWriter):
        def __init__(self, output_dir: str, *args, **kwargs):
            super().__init__(*args, **kwargs)
            self.output_dir = output_dir

        def write_on_batch_end(self, trainer, pl_module, prediction, batch_indices, *args, **kwargs):
            assert not batch_indices if is_iterable_dataset else batch_indices

    cb = CustomPredictionWriter(tmpdir)
    trainer = Trainer(default_root_dir=tmpdir, callbacks=cb)
    predictions = trainer.predict(BoringModel(), dataloaders=loader)
    assert len(predictions) == 8


@pytest.mark.skipif(_IS_WINDOWS and not _TORCH_GREATER_EQUAL_1_8, reason="torch.distributed support required")
def test_spawn_predict_return_predictions(tmpdir):
    """Test that `return_predictions=True` raise a MisconfigurationException with spawn training type plugins."""
    model = BoringModel()
    trainer = Trainer(default_root_dir=tmpdir, accelerator="cpu", strategy="ddp_spawn", devices=2, fast_dev_run=True)
    assert isinstance(trainer.strategy, DDPSpawnStrategy)
    with pytest.raises(ProcessRaisedException, match="`return_predictions` should be set to `False`"):
        trainer.predict(model, dataloaders=model.train_dataloader(), return_predictions=True)


@pytest.mark.parametrize("return_predictions", [None, False, True])
@pytest.mark.parametrize("precision", [32, 64])
def test_predict_return_predictions_cpu(return_predictions, precision, tmpdir):
    """Test that `return_predictions=True`."""
    seed_everything(42)
    model = BoringModel()

    trainer = Trainer(default_root_dir=tmpdir, fast_dev_run=True, precision=precision)
    preds = trainer.predict(model, dataloaders=model.train_dataloader(), return_predictions=return_predictions)
    if return_predictions or return_predictions is None:
        assert len(preds) == 1
        assert preds[0].shape == torch.Size([1, 2])
        assert preds[0].dtype == (torch.float64 if precision == 64 else torch.float32)


@pytest.mark.parametrize(
    ["limit_train_batches", "global_step", "num_training_batches", "current_epoch", "should_train"],
    [(0.2, 0, 0, 0, False), (0.5, 10, 2, 5, True)],
)
def test_disabled_training_for_insufficient_limit_train_batches(
    tmpdir, limit_train_batches, global_step, num_training_batches, current_epoch, should_train
):
    """Verify when `limit_train_batches` is float & between [0.0, 1.0] and.

    `int(self.num_training_batches * self.limit_train_batches) == 0`, the training loop is disabled.
    """

    class CurrentModel(BoringModel):

        training_step_invoked = False
        training_epoch_end_invoked = False

        def training_step(self, *args, **kwargs):
            self.training_step_invoked = True
            return super().training_step(*args, **kwargs)

        def training_epoch_end(self, *args, **kwargs):
            self.training_epoch_end_invoked = True
            return super().training_epoch_end(*args, **kwargs)

    dataset_len = 100
    batch_size = 25

    train = RandomDataset(32, length=dataset_len)
    train_loader = DataLoader(train, batch_size=batch_size)

    model = CurrentModel()

    trainer = Trainer(default_root_dir=tmpdir, max_epochs=5, limit_train_batches=limit_train_batches)
    trainer.fit(model, train_loader)

    params_string = f"""`limit_train_batches={limit_train_batches}`, `dataset_len={dataset_len}`
                        & `batch_size={batch_size}` as
                        `num_training_batches={num_training_batches}`"""
    if should_train:
        error_string = f"should run with {params_string}"
    else:
        error_string = f"should not run with {params_string}"

    assert trainer.state.finished, f"Training failed with {trainer.state}"
    assert trainer.global_step == global_step
    assert trainer.num_training_batches == num_training_batches
    assert trainer.current_epoch == current_epoch
    assert model.training_step_invoked == should_train, f"`training_step` {error_string}"
    assert model.training_epoch_end_invoked == should_train, f"`training_epoch_end` {error_string}"


@pytest.mark.parametrize(["max_steps", "max_epochs", "global_step"], [(10, 5, 10), (20, None, 20)])
def test_repeated_fit_calls_with_max_epochs_and_steps(tmpdir, max_steps, max_epochs, global_step):
    """Ensure that the training loop is bound by `max_steps` and `max_epochs` for repeated calls of `trainer.fit`,
    and disabled if the limit is reached."""

    dataset_len = 200
    batch_size = 10

    train_data = DataLoader(RandomDataset(32, dataset_len), batch_size=batch_size)

    model = BoringModel()

    trainer = Trainer(default_root_dir=tmpdir, max_steps=max_steps, max_epochs=max_epochs)
    trainer.fit(model, train_data)
    assert trainer.global_step == global_step
    trainer.fit(model, train_data)
    assert trainer.global_step == global_step


def test_trainer_access_in_configure_optimizers(tmpdir):
    """Verify that the configure optimizer function can reference the trainer."""

    class TestModel(BoringModel):
        def configure_optimizers(self):
            assert self.trainer is not None, "Expect to have access to the trainer within `configure_optimizers`"

    train_data = torch.utils.data.DataLoader(RandomDataset(32, 64))

    model = TestModel()
    trainer = Trainer(default_root_dir=tmpdir, fast_dev_run=True)
    trainer.fit(model, train_data)


@RunIf(min_gpus=1)
def test_setup_hook_move_to_device_correctly(tmpdir):
    """Verify that if a user defines a layer in the setup hook function, this is moved to the correct device."""

    class TestModel(BoringModel):
        def setup(self, stage: str) -> None:
            self.new_layer = torch.nn.Linear(2, 2)

        def training_step(self, batch, batch_idx):
            output = self.layer(batch)
            # will crash if not moved to correct device
            output = self.new_layer(output)
            loss = self.loss(batch, output)
            return {"loss": loss}

    # fake data
    train_data = torch.utils.data.DataLoader(RandomDataset(32, 64))

    # model
    model = TestModel()
    trainer = Trainer(default_root_dir=tmpdir, fast_dev_run=True, accelerator="gpu", devices=1)
    trainer.fit(model, train_data)


def test_train_loop_system(tmpdir):
    """
    Test the following methods are called in the order in automatic optimization.
    1. optimizer.step (skip when gradient accumulation)
    2. model.training_step
    3. optimizer.zero_grad (run when the first batch of gradient accumulation)
    4. model.backward

    Note that the order is NOT `training_step`->`zero_grad`->`backward`->`step`.
    This is because `optimizer.step(closure)` calls `closure()` which then calls
    the three remaining methods `training_step`, `zero_grad` and `backward` inside.
    """
    called_methods = []

    trainer_options = dict(
        default_root_dir=tmpdir,
        max_epochs=1,
        limit_train_batches=5,
        limit_val_batches=1,
        limit_test_batches=1,
        enable_progress_bar=False,
    )

    class TestOptimizer(SGD):
        def step(self, *args, **kwargs):
            called_methods.append("step")
            return super().step(*args, **kwargs)

        def zero_grad(self, *args, **kwargs):
            called_methods.append("zero_grad")
            return super().zero_grad(*args, **kwargs)

    class TestModel(BoringModel):
        def configure_optimizers(self):
            return TestOptimizer(self.parameters(), lr=0.1)

        def training_step(self, *args, **kwargs):
            called_methods.append("training_step")
            return super().training_step(*args, **kwargs)

        def backward(self, *args, **kwargs):
            called_methods.append("backward")
            return super().backward(*args, **kwargs)

    model = TestModel()
    trainer = Trainer(**trainer_options)

    # No methods are called yet.
    assert called_methods == []

    trainer.fit(model)
    assert called_methods == ["step", "training_step", "zero_grad", "backward"] * trainer.limit_train_batches

    called_methods.clear()
    trainer = Trainer(**trainer_options, accumulate_grad_batches=3)

    # No methods are called yet.
    assert called_methods == []

    trainer.fit(model)
    assert called_methods == [
        # 0
        "training_step",
        "zero_grad",
        "backward",
        # 1
        "training_step",
        "backward",
        # 2
        "step",
        "training_step",
        "backward",
        # 3
        "training_step",
        "zero_grad",
        "backward",
        # 4
        "step",
        "training_step",
        "backward",
    ]


def test_check_val_every_n_epoch_exception(tmpdir):

    with pytest.raises(MisconfigurationException, match="should be an integer."):
        Trainer(default_root_dir=tmpdir, max_epochs=1, check_val_every_n_epoch=1.2)


def test_trainer_attach_data_pipeline_to_model(tmpdir):
    class DataPipeline:

        pass

    class TestDataModule(LightningDataModule):

        data_pipeline = DataPipeline()

        def train_dataloader(self):
            return DataLoader(RandomDataset(32, 64))

        def val_dataloader(self):
            return DataLoader(RandomDataset(32, 64))

        def test_dataloader(self):
            return DataLoader(RandomDataset(32, 64))

    class TestCallback(Callback):
        def on_fit_start(self, trainer, pl_module: LightningModule) -> None:
            """Called when fit begins."""
            assert isinstance(pl_module.data_pipeline, DataPipeline)

    model = BoringModel()
    dm = TestDataModule()

    trainer = Trainer(default_root_dir=tmpdir, max_epochs=1, callbacks=[TestCallback()])
    trainer.fit(model, datamodule=dm)


def test_exception_when_testing_or_validating_with_fast_dev_run():
    trainer = Trainer(fast_dev_run=True)
    trainer.state.fn = TrainerFn.TESTING
    with pytest.raises(MisconfigurationException, match=r"with `fast_dev_run=True`. .* pass an exact checkpoint path"):
        trainer._Trainer__set_ckpt_path(ckpt_path="best", model_provided=False, model_connected=True)


class TrainerStagesModel(BoringModel):
    def on_train_start(self) -> None:
        assert self.trainer.model.training
        assert self.training

    def on_validation_start(self) -> None:
        assert not self.trainer.model.training
        assert not self.training

    def on_test_start(self) -> None:
        assert not self.trainer.model.training
        assert not self.training

    def on_predict_start(self) -> None:
        assert not self.trainer.model.training
        assert not self.training


@pytest.mark.parametrize(
    "strategy,num_processes", [(None, 1), pytest.param("ddp_spawn", 1, marks=RunIf(skip_windows=True, skip_49370=True))]
)
def test_model_in_correct_mode_during_stages(tmpdir, strategy, num_processes):
    model = TrainerStagesModel()
    trainer = Trainer(default_root_dir=tmpdir, strategy=strategy, num_processes=num_processes, fast_dev_run=True)
    trainer.fit(model)
    trainer.validate(model)
    trainer.test(model)
    trainer.predict(model, model.val_dataloader())


class TestDummyModelForCheckpoint(BoringModel):
    def validation_step(self, batch, batch_idx):
        output = self.layer(batch)
        loss = self.loss(batch, output)
        self.log("x", loss)

    def validation_epoch_end(self, outputs) -> None:
        pass


@RunIf(skip_windows=True, skip_49370=True)
def test_fit_test_synchronization(tmpdir):
    """Test that the trainer synchronizes processes before returning control back to the caller."""
    tutils.set_random_main_port()
    model = TestDummyModelForCheckpoint()
    checkpoint = ModelCheckpoint(dirpath=tmpdir, monitor="x", mode="min", save_top_k=1)
    trainer = Trainer(
        default_root_dir=tmpdir, max_epochs=2, strategy="ddp_spawn", num_processes=2, callbacks=[checkpoint]
    )
    trainer.fit(model)
    assert os.path.exists(checkpoint.best_model_path), f"Could not find checkpoint at rank {trainer.global_rank}"
    trainer.test()


class CustomCallbackOnLoadCheckpoint(Callback):
    def on_save_checkpoint(self, trainer, pl_module, checkpoint) -> dict:
        return {"a": None}


def test_on_load_checkpoint_missing_callbacks(tmpdir):
    """Test a warning appears when callbacks in the checkpoint don't match callbacks provided when resuming."""

    model = BoringModel()
    chk = ModelCheckpoint(dirpath=tmpdir, save_last=True)

    trainer = Trainer(default_root_dir=tmpdir, max_epochs=3, callbacks=[chk, CustomCallbackOnLoadCheckpoint()])
    trainer.fit(model)

    trainer = Trainer(default_root_dir=tmpdir, max_epochs=5)
    with pytest.warns(UserWarning, match="CustomCallbackOnLoadCheckpoint"):
        trainer.fit(model, ckpt_path=chk.last_model_path)


def test_module_current_fx_attributes_reset(tmpdir):
    """Ensure that lightning module's attributes related to current fx are reset at the end of execution."""
    model = BoringModel()
    trainer = Trainer(default_root_dir=tmpdir, fast_dev_run=1, enable_checkpointing=False, logger=False)

    trainer.fit(model)
    assert model._current_fx_name is None

    trainer.test(model)
    assert model._current_fx_name is None


def test_exception_when_lightning_module_is_not_set_on_trainer():
    trainer = Trainer()

    with pytest.raises(MisconfigurationException, match=r"`model` must be provided.*validate"):
        trainer.validate()
    with pytest.raises(MisconfigurationException, match=r"`model` must be provided.*test"):
        trainer.test()
    with pytest.raises(MisconfigurationException, match=r"`model` must be provided.*predict"):
        trainer.predict()


class CustomException(Exception):
    pass


@RunIf(min_gpus=2, standalone=True)
def test_ddp_terminate_when_deadlock_is_detected(tmpdir):
    """Test that DDP kills the remaining processes when only one rank is throwing an exception."""

    class TestModel(BoringModel):
        def training_step(self, batch, batch_idx):
            if batch_idx == 1 and self.trainer.is_global_zero:
                # rank 0: raises an exception
                # rank 1: continues training but will hang on the next barrier in the training loop
                raise CustomException
            return super().training_step(batch, batch_idx)

    model = TestModel()

    trainer = Trainer(
        default_root_dir=tmpdir,
        max_epochs=1,
        limit_train_batches=5,
        num_sanity_val_steps=0,
        accelerator="gpu",
        devices=2,
        strategy="ddp",
    )

    # simulate random failure in training_step on rank 0
    with pytest.raises(DeadlockDetectedException, match="CustomException"):
        trainer.fit(model)


@RunIf(min_gpus=1)
def test_multiple_trainer_constant_memory_allocated(tmpdir):
    """This tests ensures calling the trainer several times reset the memory back to 0."""

    class TestModel(BoringModel):
        def training_step(self, batch, batch_idx):
            loss = super().training_step(batch, batch_idx)
            self.log("train_loss", loss["loss"])
            return loss

        def configure_optimizers(self):
            return torch.optim.Adam(self.layer.parameters(), lr=0.1)

    class Check(Callback):
        def on_train_epoch_start(self, trainer, *_):
            assert isinstance(trainer.strategy.model, DistributedDataParallel)

    def current_memory():
        # before measuring the memory force release any leftover allocations, including CUDA tensors
        gc.collect()
        return torch.cuda.memory_allocated(0)

    initial = current_memory()

    model = TestModel()
    trainer_kwargs = dict(
        default_root_dir=tmpdir,
        fast_dev_run=True,
        accelerator="gpu",
        devices=1,
        strategy="ddp",
        enable_progress_bar=False,
        callbacks=Check(),
    )
    trainer = Trainer(**trainer_kwargs)
    trainer.fit(model)

    assert trainer.strategy.model is model
    assert list(trainer.optimizers[0].state.values())[0]["exp_avg_sq"].device == torch.device("cpu")
    assert trainer.callback_metrics["train_loss"].device == torch.device("cpu")

    assert current_memory() <= initial

    deepcopy(trainer)

    assert current_memory() <= initial

    trainer_2 = Trainer(**trainer_kwargs)
    trainer_2.fit(model)

    assert current_memory() <= initial


class TrainerStagesErrorsModel(BoringModel):
    def on_train_start(self) -> None:
        raise Exception("Error during train")

    def on_validation_start(self) -> None:
        raise Exception("Error during validation")

    def on_test_start(self) -> None:
        raise Exception("Error during test")

    def on_predict_start(self) -> None:
        raise Exception("Error during predict")


class ExceptionCounter(Callback):
    exceptions = 0

    def on_exception(self, *_):
        self.exceptions += 1


@pytest.mark.parametrize("strategy", [None, pytest.param("ddp_spawn", marks=RunIf(skip_windows=True))])
def test_error_handling_all_stages(tmpdir, strategy):
    model = TrainerStagesErrorsModel()
    counter = ExceptionCounter()

    trainer = Trainer(
        default_root_dir=tmpdir,
        strategy=strategy,
        devices=1,
        callbacks=counter,
        fast_dev_run=True,
    )

    with pytest.raises(Exception, match=r"Error during train"):
        trainer.fit(model)
    assert counter.exceptions == 1

    with pytest.raises(Exception, match=r"Error during validation"):
        trainer.validate(model)
    assert counter.exceptions == 2

    with pytest.raises(Exception, match=r"Error during test"):
        trainer.test(model)
    assert counter.exceptions == 3

    with pytest.raises(Exception, match=r"Error during predict"):
        trainer.predict(model, model.val_dataloader(), return_predictions=False)
    assert counter.exceptions == 4


def test_trainer_metrics_reset_before_each_task(tmpdir):
    """Test that callback, logged and progress bar metrics are reset before each task starts."""

    class TestMetricRestartCallback(Callback):
        def _make_assertions(self, trainer):
            assert trainer.callback_metrics == {}
            assert trainer.progress_bar_metrics == {}
            assert trainer.logged_metrics == {}

        def on_train_start(self, trainer, *args, **kwargs):
            self._make_assertions(trainer)

        def on_validation_start(self, trainer, *args, **kwargs):
            if trainer.state.fn == TrainerFn.VALIDATING:
                self._make_assertions(trainer)

        def on_test_start(self, trainer, *args, **kwargs):
            self._make_assertions(trainer)

        def on_predict_start(self, trainer, *args, **kwargs):
            self._make_assertions(trainer)

    class CustomBoringModel(BoringModel):
        def __init__(self):
            super().__init__()

        def training_step(self, *args, **kwargs):
            self.log("train/metric", 7.0)
            return super().training_step(*args, **kwargs)

        def validation_step(self, *args, **kwargs):
            self.log("val/metric", 14.0)
            return super().validation_step(*args, **kwargs)

        def test_step(self, *args, **kwargs):
            self.log("test/metric", 21.0)
            return super().test_step(*args, **kwargs)

    model = CustomBoringModel()
    trainer = Trainer(default_root_dir=tmpdir, fast_dev_run=4, callbacks=[TestMetricRestartCallback()])
    trainer.fit(model)
    trainer.validate(model)
    trainer.test(model)
    trainer.predict(model)


def test_detect_anomaly_nan(tmpdir):
    class NanModel(BoringModel):
        def training_step(self, batch, batch_idx):
            output = super().training_step(batch, batch_idx)
            output["loss"] = output["loss"] * torch.tensor(float("nan"))
            return output

    model = NanModel()
    trainer = Trainer(default_root_dir=tmpdir, detect_anomaly=True)
    with pytest.raises(RuntimeError, match=r"returned nan values in its 0th output."):
        with pytest.warns(
            UserWarning, match=r".*Error detected in.* Traceback of forward call that caused the error.*"
        ):
            trainer.fit(model)


@pytest.mark.parametrize(
    ["trainer_kwargs", "strategy_cls", "strategy_name", "accelerator_cls", "num_gpus"],
    [
        ({"strategy": None}, SingleDeviceStrategy, "single_device", CPUAccelerator, 0),
        ({"strategy": "dp"}, DDPStrategy, "ddp", CPUAccelerator, 0),
        ({"strategy": "ddp"}, DDPStrategy, "ddp", CPUAccelerator, 0),
        ({"strategy": "ddp", "num_processes": 2}, DDPStrategy, "ddp", CPUAccelerator, 0),
        ({"strategy": "ddp", "num_nodes": 2}, DDPStrategy, "ddp", CPUAccelerator, 0),
        ({"strategy": "ddp2"}, DDPStrategy, "ddp", CPUAccelerator, 0),
        ({"strategy": None, "gpus": 1}, SingleDeviceStrategy, "single_device", GPUAccelerator, 1),
        ({"strategy": "dp", "gpus": 1}, DataParallelStrategy, "dp", GPUAccelerator, 1),
        ({"strategy": "ddp", "gpus": 1}, DDPStrategy, "ddp", GPUAccelerator, 1),
        ({"strategy": "ddp_spawn", "gpus": 1}, DDPSpawnStrategy, "ddp_spawn", GPUAccelerator, 1),
        ({"strategy": "ddp2", "gpus": 1}, DDP2Strategy, "ddp2", GPUAccelerator, 1),
        ({"strategy": None, "gpus": 2}, DDPSpawnStrategy, "ddp_spawn", GPUAccelerator, 2),
        ({"strategy": "dp", "gpus": 2}, DataParallelStrategy, "dp", GPUAccelerator, 2),
        ({"strategy": "ddp", "gpus": 2}, DDPStrategy, "ddp", GPUAccelerator, 2),
        ({"strategy": "ddp2", "gpus": 2}, DDP2Strategy, "ddp2", GPUAccelerator, 2),
        ({"strategy": "ddp2", "num_processes": 2}, DDPStrategy, "ddp", CPUAccelerator, 0),
        ({"strategy": "ddp", "num_processes": 2}, DDPStrategy, "ddp", CPUAccelerator, 0),
        ({"strategy": "ddp_spawn", "num_processes": 2}, DDPSpawnStrategy, "ddp_spawn", CPUAccelerator, 0),
        ({"strategy": "ddp_spawn", "num_processes": 1}, DDPSpawnStrategy, "ddp_spawn", CPUAccelerator, 0),
        ({"strategy": "ddp_fully_sharded", "gpus": 1}, DDPFullyShardedStrategy, "ddp_fully_sharded", GPUAccelerator, 1),
        ({"strategy": DDPSpawnStrategy(), "num_processes": 2}, DDPSpawnStrategy, "ddp_spawn", CPUAccelerator, 0),
        ({"strategy": DDPSpawnStrategy(), "gpus": 2}, DDPSpawnStrategy, "ddp_spawn", GPUAccelerator, 2),
        ({"strategy": DDPStrategy()}, DDPStrategy, "ddp", CPUAccelerator, 0),
        ({"strategy": DDPStrategy(), "gpus": 2}, DDPStrategy, "ddp", GPUAccelerator, 2),
        ({"strategy": DDP2Strategy(), "gpus": 2}, DDP2Strategy, "ddp2", GPUAccelerator, 2),
        ({"strategy": DataParallelStrategy(), "gpus": 2}, DataParallelStrategy, "dp", GPUAccelerator, 2),
        (
            {"strategy": DDPFullyShardedStrategy(), "gpus": 2},
            DDPFullyShardedStrategy,
            "ddp_fully_sharded",
            GPUAccelerator,
            2,
        ),
        (
            {"strategy": DDPSpawnShardedStrategy(), "gpus": 2},
            DDPSpawnShardedStrategy,
            "ddp_sharded_spawn",
            GPUAccelerator,
            2,
        ),
        ({"strategy": DDPShardedStrategy(), "gpus": 2}, DDPShardedStrategy, "ddp_sharded", GPUAccelerator, 2),
    ],
)
def test_trainer_config_strategy(monkeypatch, trainer_kwargs, strategy_cls, strategy_name, accelerator_cls, num_gpus):
    if trainer_kwargs.get("gpus") is not None:
        monkeypatch.setattr(torch.cuda, "is_available", lambda: True)
        monkeypatch.setattr(torch.cuda, "device_count", lambda: trainer_kwargs["gpus"])

    trainer = Trainer(**trainer_kwargs)

    assert isinstance(trainer.strategy, strategy_cls)
    assert strategy_cls.strategy_name == strategy_name
    assert isinstance(trainer.accelerator, accelerator_cls)
    assert trainer.num_gpus == num_gpus


@pytest.mark.parametrize(
    "running_stage", [RunningStage.TRAINING, RunningStage.VALIDATING, RunningStage.TESTING, RunningStage.PREDICTING]
)
def test_dataloaders_are_not_loaded_if_disabled_through_limit_batches(running_stage):
    dl_prefix = running_stage.dataloader_prefix
    trainer_kwargs = {f"limit_{dl_prefix}_batches": 0}
    trainer = Trainer(**trainer_kwargs)
    model = BoringModel()
    trainer._data_connector.attach_data(model)
    reset_dataloader = getattr(trainer, f"reset_{dl_prefix}_dataloader")
    reset_dataloader(model)
    dl = (
        trainer.train_dataloader
        if running_stage == RunningStage.TRAINING
        else getattr(trainer, f"{dl_prefix}_dataloaders")
    )
    assert dl is None<|MERGE_RESOLUTION|>--- conflicted
+++ resolved
@@ -331,14 +331,9 @@
     trainer.save_checkpoint = mock_save_function
 
     # emulate callback's calls during the training
-<<<<<<< HEAD
-    for i, loss in enumerate(losses, start=1):
+    for i, loss in enumerate(losses, 1):
         # sets `trainer.global_step`
         trainer.fit_loop.epoch_loop.batch_loop.optimizer_loop.optim_progress.optimizer.step.total.completed = i
-=======
-    for i, loss in enumerate(losses, 1):
-        trainer.fit_loop.global_step = i
->>>>>>> 1fa0639b
         trainer.callback_metrics.update({"checkpoint_on": torch.tensor(loss)})
         checkpoint_callback.on_validation_end(trainer, trainer.lightning_module)
         trainer.fit_loop.epoch_progress.current.completed = i  # sets `trainer.current_epoch`
