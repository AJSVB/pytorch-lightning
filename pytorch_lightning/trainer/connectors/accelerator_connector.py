--- conflicted
+++ resolved
@@ -473,39 +473,26 @@
 
     def _map_devices_to_accelerator(self, accelerator: str) -> bool:
         if accelerator == DeviceType.TPU and _TPU_AVAILABLE:
-<<<<<<< HEAD
-            self.devices = self.devices or 1
-            self.tpu_cores = device_parser.parse_tpu_cores(self.devices)
-            return True
-        if accelerator == DeviceType.IPU and _IPU_AVAILABLE:
-            self.ipus = self.devices = self.devices or 1
-            return True
-        if accelerator == DeviceType.GPU and torch.cuda.is_available():
-            self.gpus = self.devices = self.devices or 1
-            self.parallel_device_ids = device_parser.parse_gpu_ids(self.gpus)
-            return True
-        if accelerator == DeviceType.CPU:
-            self.devices = self.devices or 1
-=======
             if self.devices == "auto":
                 self.devices = TPUAccelerator.auto_device_count()
+            self.devices = self.devices or 1
             self.tpu_cores = device_parser.parse_tpu_cores(self.devices)
             return True
         if accelerator == DeviceType.IPU and _IPU_AVAILABLE:
             if self.devices == "auto":
                 self.devices = IPUAccelerator.auto_device_count()
-            self.ipus = self.devices
+            self.ipus = self.devices = self.devices or 1
             return True
         if accelerator == DeviceType.GPU and torch.cuda.is_available():
             if self.devices == "auto":
                 self.devices = GPUAccelerator.auto_device_count()
-            self.gpus = self.devices
+            self.gpus = self.devices = self.devices or 1
             self.parallel_device_ids = device_parser.parse_gpu_ids(self.devices)
             return True
         if accelerator == DeviceType.CPU:
             if self.devices == "auto":
                 self.devices = CPUAccelerator.auto_device_count()
->>>>>>> 305a42c3
+            self.devices = self.devices or 1
             if not isinstance(self.devices, int):
                 raise MisconfigurationException(
                     "The flag `devices` must be an int with `accelerator='cpu'`,"
