--- conflicted
+++ resolved
@@ -548,12 +548,9 @@
 
 
 - Removed access to `_short_id` in `NeptuneLogger` ([#11517](https://github.com/PyTorchLightning/pytorch-lightning/pull/11517))
-<<<<<<< HEAD
-=======
 
 
 - Removed `log_text` and `log_image` from the `LightningLoggerBase` API ([#11857](https://github.com/PyTorchLightning/pytorch-lightning/pull/11857))
->>>>>>> cf64f344
 
 
 ### Fixed
@@ -608,10 +605,19 @@
 - Configure native Deepspeed schedulers with interval='step' ([#11788](https://github.com/PyTorchLightning/pytorch-lightning/pull/11788))
 
 
+- Fixed an `AttributeError` when calling `save_hyperparameters` and no parameters need saving ([#11827](https://github.com/PyTorchLightning/pytorch-lightning/pull/11827))
+
+
+- Fixed environment variable priority for global rank determination ([#11406](https://github.com/PyTorchLightning/pytorch-lightning/pull/11406))
+
+
+
 - Fixed an issue that caused the Trainer to produce identical results on subsequent runs without explicit re-seeding ([#11870](https://github.com/PyTorchLightning/pytorch-lightning/pull/11870))
 
 
 - Fixed an issue that caused the Tuner to affect the random state ([#11870](https://github.com/PyTorchLightning/pytorch-lightning/pull/11870))
+
+
 
 
 ## [1.5.10] - 2022-02-08
@@ -630,15 +636,6 @@
 - Fixed bug where the path for best checkpoints was not getting saved correctly when no metric was monitored which caused newer runs to not use the best checkpoint ([#11481](https://github.com/PyTorchLightning/pytorch-lightning/pull/11481))
 
 
-<<<<<<< HEAD
-=======
-- Fixed an `AttributeError` when calling `save_hyperparameters` and no parameters need saving ([#11827](https://github.com/PyTorchLightning/pytorch-lightning/pull/11827))
-
-
-- Fixed environment variable priority for global rank determination ([#11406](https://github.com/PyTorchLightning/pytorch-lightning/pull/11406))
-
-
->>>>>>> cf64f344
 ## [1.5.9] - 2022-01-20
 
 ### Fixed
