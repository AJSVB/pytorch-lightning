--- conflicted
+++ resolved
@@ -85,16 +85,6 @@
         _ = LightningDataModule(dims=(1, 1, 1))
 
 
-<<<<<<< HEAD
-@RunIf(min_gpus=2)
-def test_v1_7_0_deprecate_add_get_queue(tmpdir):
-    """Tests if device is set correctly when training for DDPSpawnPlugin."""
-    with pytest.deprecated_call(match=r"`LightningModule.add_to_queue` method was deprecated in v1.5"):
-        _ = Trainer(default_root_dir=tmpdir, fast_dev_run=True, gpus=2, accelerator="ddp_spawn")
-
-    with pytest.deprecated_call(match=r"`LightningModule.get_from_queue` method was deprecated in v1.5"):
-        _ = Trainer(default_root_dir=tmpdir, fast_dev_run=True, gpus=2, accelerator="ddp_spawn")
-=======
 def test_v1_7_0_trainer_prepare_data_per_node(tmpdir):
     with pytest.deprecated_call(
         match="Setting `prepare_data_per_node` with the trainer flag is deprecated and will be removed in v1.7.0!"
@@ -132,4 +122,13 @@
 def test_v1_7_0_process_position_trainer_constructor(tmpdir):
     with pytest.deprecated_call(match=r"Setting `Trainer\(process_position=5\)` is deprecated in v1.5"):
         _ = Trainer(process_position=5)
->>>>>>> ff7305f7
+
+
+@RunIf(min_gpus=2)
+def test_v1_7_0_deprecate_add_get_queue(tmpdir):
+    """Tests if device is set correctly when training for DDPSpawnPlugin."""
+    with pytest.deprecated_call(match=r"`LightningModule.add_to_queue` method was deprecated in v1.5"):
+        _ = Trainer(default_root_dir=tmpdir, fast_dev_run=True, gpus=2, accelerator="ddp_spawn")
+
+    with pytest.deprecated_call(match=r"`LightningModule.get_from_queue` method was deprecated in v1.5"):
+        _ = Trainer(default_root_dir=tmpdir, fast_dev_run=True, gpus=2, accelerator="ddp_spawn")